[{:cards {"architect" {:global-penalty 1}
          "astroscript-pilot-program" {:global-penalty 1}
          "cerberus-lady-h1" {:global-penalty 1}
          "clone-chip" {:global-penalty 1}
          "desperado" {:global-penalty 1}
          "eli-1-0" {:global-penalty 1}
          "napd-contract" {:global-penalty 1}
          "parasite" {:global-penalty 1}
          "prepaid-voicepad" {:global-penalty 1}
          "sansan-city-grid" {:global-penalty 1}
          "yog-0" {:global-penalty 1}}
  :date-start "2016-02-01"
  :id "napd-mwl-1-0"
  :name "NAPD MWL 1.0"}
 {:cards {"architect" {:global-penalty 1}
          "breaking-news" {:global-penalty 1}
          "cerberus-lady-h1" {:global-penalty 1}
          "clone-chip" {:global-penalty 1}
          "d4v1d" {:global-penalty 1}
          "desperado" {:global-penalty 1}
          "eli-1-0" {:global-penalty 1}
          "faust" {:global-penalty 1}
          "mumba-temple" {:global-penalty 1}
          "napd-contract" {:global-penalty 1}
          "parasite" {:global-penalty 1}
          "prepaid-voicepad" {:global-penalty 1}
          "sansan-city-grid" {:global-penalty 1}
          "wyldside" {:global-penalty 1}
          "yog-0" {:global-penalty 1}}
  :date-start "2016-08-01"
  :id "napd-mwl-1-1"
  :name "NAPD MWL 1.1"}
 {:cards {"architect" {:universal-faction-cost 1}
          "bio-ethics-association" {:universal-faction-cost 1}
          "blackmail" {:universal-faction-cost 3}
          "breaking-news" {:universal-faction-cost 1}
          "cerberus-lady-h1" {:universal-faction-cost 1}
          "clone-chip" {:universal-faction-cost 1}
          "d4v1d" {:universal-faction-cost 1}
          "ddos" {:universal-faction-cost 3}
          "faust" {:universal-faction-cost 3}
          "mumba-temple" {:universal-faction-cost 1}
          "mumbad-city-hall" {:universal-faction-cost 1}
          "napd-contract" {:universal-faction-cost 1}
          "parasite" {:universal-faction-cost 1}
          "rumor-mill" {:universal-faction-cost 3}
          "sansan-city-grid" {:universal-faction-cost 1}
          "sensie-actors-union" {:universal-faction-cost 3}
          "sifr" {:universal-faction-cost 3}
          "temujin-contract" {:universal-faction-cost 1}
          "wyldside" {:universal-faction-cost 1}
          "yog-0" {:universal-faction-cost 1}}
  :date-start "2017-04-12"
  :id "napd-mwl-1-2"
  :name "NAPD MWL 1.2"}
 {:cards {"aaron-marron" {:deck-limit 0}
          "aesop-s-pawnshop" {:is-restricted 1}
          "bio-ethics-association" {:is-restricted 1}
          "bloo-moose" {:deck-limit 0}
          "clone-chip" {:is-restricted 1}
          "clone-suffrage-movement" {:deck-limit 0}
          "employee-strike" {:is-restricted 1}
          "estelle-moon" {:is-restricted 1}
          "fairchild-3-0" {:is-restricted 1}
          "faust" {:deck-limit 0}
          "film-critic" {:is-restricted 1}
          "friends-in-high-places" {:deck-limit 0}
          "gang-sign" {:is-restricted 1}
          "global-food-initiative" {:is-restricted 1}
          "hunter-seeker" {:is-restricted 1}
          "inversificator" {:is-restricted 1}
          "levy-ar-lab-access" {:is-restricted 1}
          "magnum-opus" {:is-restricted 1}
          "mumba-temple" {:is-restricted 1}
          "mumbad-city-hall" {:deck-limit 0}
          "museum-of-history" {:is-restricted 1}
          "obokata-protocol" {:is-restricted 1}
          "rumor-mill" {:deck-limit 0}
          "salvaged-vanadis-armory" {:deck-limit 0}
          "sensie-actors-union" {:deck-limit 0}
          "sifr" {:deck-limit 0}
          "temujin-contract" {:deck-limit 0}}
  :date-start "2017-10-01"
  :id "napd-mwl-2-0"
  :name "NAPD MWL 2.0"}
 {:cards {"aaron-marron" {:deck-limit 0}
          "aesop-s-pawnshop" {:is-restricted 1}
          "bio-ethics-association" {:is-restricted 1}
          "bloo-moose" {:deck-limit 0}
          "brain-rewiring" {:is-restricted 1}
          "clone-chip" {:is-restricted 1}
          "clone-suffrage-movement" {:deck-limit 0}
          "employee-strike" {:is-restricted 1}
          "estelle-moon" {:is-restricted 1}
          "fairchild-3-0" {:is-restricted 1}
          "faust" {:deck-limit 0}
          "film-critic" {:is-restricted 1}
          "friends-in-high-places" {:deck-limit 0}
          "gang-sign" {:is-restricted 1}
          "global-food-initiative" {:is-restricted 1}
          "hunter-seeker" {:is-restricted 1}
          "inversificator" {:is-restricted 1}
          "levy-ar-lab-access" {:is-restricted 1}
          "magnum-opus" {:is-restricted 1}
          "mother-goddess" {:is-restricted 1}
          "mumba-temple" {:is-restricted 1}
          "mumbad-city-hall" {:is-restricted 1}
          "museum-of-history" {:is-restricted 1}
          "obokata-protocol" {:is-restricted 1}
          "rumor-mill" {:is-restricted 1}
          "salvaged-vanadis-armory" {:deck-limit 0}
          "sensie-actors-union" {:deck-limit 0}
          "sifr" {:deck-limit 0}
          "tapwrm" {:is-restricted 1}
          "temujin-contract" {:deck-limit 0}
          "violet-level-clearance" {:deck-limit 0}
          "whampoa-reclamation" {:is-restricted 1}}
  :date-start "2018-02-26"
  :id "napd-mwl-2-1"
  :name "NAPD MWL 2.1"}
 {:cards {"24-7-news-cycle" {:deck-limit 0}
          "aaron-marron" {:deck-limit 0}
          "aesop-s-pawnshop" {:is-restricted 1}
          "bio-ethics-association" {:is-restricted 1}
          "bloo-moose" {:deck-limit 0}
          "brain-rewiring" {:is-restricted 1}
          "bryan-stinson" {:is-restricted 1}
          "cerebral-imaging-infinite-frontiers" {:deck-limit 0}
          "clone-suffrage-movement" {:deck-limit 0}
          "employee-strike" {:is-restricted 1}
          "estelle-moon" {:deck-limit 0}
          "faust" {:deck-limit 0}
          "film-critic" {:is-restricted 1}
          "friends-in-high-places" {:deck-limit 0}
          "gang-sign" {:is-restricted 1}
          "global-food-initiative" {:is-restricted 1}
          "hired-help" {:deck-limit 0}
          "hunter-seeker" {:is-restricted 1}
          "hyperdriver" {:deck-limit 0}
          "inversificator" {:is-restricted 1}
          "jinteki-potential-unleashed" {:is-restricted 1}
          "levy-ar-lab-access" {:is-restricted 1}
          "mad-dash" {:is-restricted 1}
          "magnum-opus" {:is-restricted 1}
          "mars-for-martians" {:deck-limit 0}
          "mother-goddess" {:is-restricted 1}
          "mumba-temple" {:is-restricted 1}
          "mumbad-city-hall" {:is-restricted 1}
          "museum-of-history" {:deck-limit 0}
          "obokata-protocol" {:is-restricted 1}
          "rumor-mill" {:is-restricted 1}
          "salvaged-vanadis-armory" {:deck-limit 0}
          "sensie-actors-union" {:deck-limit 0}
          "sifr" {:deck-limit 0}
          "skorpios-defense-systems-persuasive-power" {:is-restricted 1}
          "surveyor" {:is-restricted 1}
          "tapwrm" {:deck-limit 0}
          "temujin-contract" {:deck-limit 0}
          "violet-level-clearance" {:is-restricted 1}
          "watch-the-world-burn" {:deck-limit 0}
          "whampoa-reclamation" {:is-restricted 1}
          "zer0" {:deck-limit 0}}
  :date-start "2018-09-06"
  :format "snapshot"
  :id "napd-mwl-2-2"
  :name "NAPD MWL 2.2"}
 {:cards {"24-7-news-cycle" {:deck-limit 0}
          "aaron-marron" {:deck-limit 0}
          "aesop-s-pawnshop" {:is-restricted 1}
          "bio-ethics-association" {:is-restricted 1}
          "bloo-moose" {:deck-limit 0}
          "bryan-stinson" {:deck-limit 0}
          "cerebral-imaging-infinite-frontiers" {:deck-limit 0}
          "clone-suffrage-movement" {:deck-limit 0}
          "commercial-bankers-group" {:is-restricted 1}
          "employee-strike" {:is-restricted 1}
          "excalibur" {:is-restricted 1}
          "faust" {:deck-limit 0}
          "film-critic" {:is-restricted 1}
          "friends-in-high-places" {:deck-limit 0}
          "gang-sign" {:is-restricted 1}
          "global-food-initiative" {:is-restricted 1}
          "hired-help" {:deck-limit 0}
          "hyperdriver" {:deck-limit 0}
          "inversificator" {:is-restricted 1}
          "jinteki-potential-unleashed" {:is-restricted 1}
          "levy-ar-lab-access" {:is-restricted 1}
          "mad-dash" {:is-restricted 1}
          "mars-for-martians" {:deck-limit 0}
          "mother-goddess" {:is-restricted 1}
          "mti-mwekundu-life-improved" {:is-restricted 1}
          "mumba-temple" {:is-restricted 1}
          "mumbad-city-hall" {:is-restricted 1}
          "museum-of-history" {:deck-limit 0}
          "obokata-protocol" {:is-restricted 1}
          "paperclip" {:is-restricted 1}
          "rumor-mill" {:is-restricted 1}
          "salvaged-vanadis-armory" {:deck-limit 0}
          "sensie-actors-union" {:deck-limit 0}
          "sifr" {:deck-limit 0}
          "surveyor" {:is-restricted 1}
          "tapwrm" {:deck-limit 0}
          "temujin-contract" {:deck-limit 0}
          "violet-level-clearance" {:is-restricted 1}
          "watch-the-world-burn" {:deck-limit 0}
          "whampoa-reclamation" {:is-restricted 1}
          "zer0" {:deck-limit 0}}
  :date-start "2018-11-08"
  :format "standard"
  :id "standard-mwl-3-0"
  :name "Standard MWL 3.0"}
 {:cards {
          ;; Corp restricted
          "bio-ethics-association" {:is-restricted 1}
          "commercial-bankers-group" {:is-restricted 1}
          "excalibur" {:is-restricted 1}
          "global-food-initiative" {:is-restricted 1}
          "mother-goddess" {:is-restricted 1}
          "mti-mwekundu-life-improved" {:is-restricted 1}
          "mumba-temple" {:is-restricted 1}
          "mumbad-city-hall" {:is-restricted 1}
          "obokata-protocol" {:is-restricted 1}
          "surveyor" {:is-restricted 1}
          "violet-level-clearance" {:is-restricted 1}
          "whampoa-reclamation" {:is-restricted 1}

          ;; Corp banned
          "24-7-news-cycle" {:deck-limit 0}
          "bryan-stinson" {:deck-limit 0}
          "cerebral-imaging-infinite-frontiers" {:deck-limit 0}
          "clone-suffrage-movement" {:deck-limit 0}
          "friends-in-high-places" {:deck-limit 0}
          "hired-help" {:deck-limit 0}
          "jinteki-potential-unleashed" {:deck-limit 0}
          "museum-of-history" {:deck-limit 0}
          "sensie-actors-union" {:deck-limit 0}

          ;; Runner restricted
          "aesop-s-pawnshop" {:is-restricted 1}
          "crowdfunding" {:is-restricted 1}
          "dorm-computer" {:is-restricted 1}
          "employee-strike" {:is-restricted 1}
          "film-critic" {:is-restricted 1}
          "gang-sign" {:is-restricted 1}
          "inversificator" {:is-restricted 1}
          "levy-ar-lab-access" {:is-restricted 1}
          "mad-dash" {:is-restricted 1}
          "paperclip" {:is-restricted 1}
          "rumor-mill" {:is-restricted 1}

          ;; Runner banned
          "aaron-marron" {:deck-limit 0}
          "bloo-moose" {:deck-limit 0}
          "faust" {:deck-limit 0}
          "hyperdriver" {:deck-limit 0}
          "mars-for-martians" {:deck-limit 0}
          "salvaged-vanadis-armory" {:deck-limit 0}
          "sifr" {:deck-limit 0}
          "tapwrm" {:deck-limit 0}
          "temujin-contract" {:deck-limit 0}
          "watch-the-world-burn" {:deck-limit 0}
          "zer0" {:deck-limit 0}}
  :date-start "2019-02-22"
  :format "standard"
<<<<<<< HEAD
  :id "standard-mwl-3-1"
  :name "Standard MWL 3.1"}
=======
  :id "standard-mwl-3-0"
  :name "Standard MWL 3.0"}
 {:cards {"24-7-news-cycle" {:deck-limit 0},
          "aaron-marron" {:deck-limit 0},
          "aesop-s-pawnshop" {:is-restricted 1},
          "bio-ethics-association" {:is-restricted 1},
          "bloo-moose" {:deck-limit 0},
          "bryan-stinson" {:deck-limit 1},
          "cerebral-imaging-infinite-frontiers" {:deck-limit 0},
          "clone-suffrage-movement" {:deck-limit 0},
          "commercial-bankers-group" {:is-restricted 1},
          "employee-strike" {:is-restricted 1},
          "excalibur" {:is-restricted 1},
          "faust" {:deck-limit 0},
          "film-critic" {:is-restricted 1},
          "friends-in-high-places" {:deck-limit 0},
          "gang-sign" {:is-restricted 1},
          "global-food-initiative" {:is-restricted 1},
          "hired-help" {:deck-limit 0},
          "hyperdriver" {:deck-limit 0},
          "inversificator" {:is-restricted 1},
          "jinteki-potential-unleashed" {:is-restricted 1},
          "levy-ar-lab-access" {:is-restricted 1},
          "mad-dash" {:is-restricted 1},
          "mars-for-martians" {:deck-limit 0},
          "mother-goddess" {:is-restricted 1},
          "mti-mwekundu-life-improved" {:is-restricted 1},
          "mumba-temple" {:is-restricted 1},
          "mumbad-city-hall" {:is-restricted 1},
          "museum-of-history" {:deck-limit 0},
          "obokata-protocol" {:is-restricted 1},
          "paperclip" {:is-restricted 1},
          "rumor-mill" {:is-restricted 1},
          "salvaged-vanadis-armory" {:deck-limit 0},
          "sensie-actors-union" {:deck-limit 0},
          "sifr" {:deck-limit 0},
          "surveyor" {:is-restricted 1},
          "tapwrm" {:deck-limit 0},
          "temujin-contract" {:deck-limit 0},
          "violet-level-clearance" {:is-restricted 1},
          "watch-the-world-burn" {:deck-limit 0},
          "whampoa-reclamation" {:is-restricted 1},
          "zer0" {:deck-limit 0}}
  :date-start "2019-01-01"
  :format "classic"
  :id "classic-mwl-1-0"
  :name "Classic MWL 1.0"}
>>>>>>> 5fe70fad
 {:cards {"faust" {:deck-limit 0}
          "friends-in-high-places" {:deck-limit 0}
          "hired-help" {:deck-limit 0}
          "museum-of-history" {:deck-limit 0}
          "rumor-mill" {:deck-limit 0}
          "salvaged-vanadis-armory" {:deck-limit 0}
          "sifr" {:deck-limit 0}
          "watch-the-world-burn" {:deck-limit 0}}
  :date-start "2018-10-28"
  :format "eternal"
  :id "eternal-mwl-1-0"
  :name "Eternal MWL 1.0"}
 {:cards {"24-7-news-cycle" {:deck-limit 0}
          "aaron-marron" {:deck-limit 0}
          "faust" {:deck-limit 0}
          "friends-in-high-places" {:deck-limit 0}
          "hired-help" {:deck-limit 0}
          "rumor-mill" {:deck-limit 0}
          "salvaged-vanadis-armory" {:deck-limit 0}
          "sifr" {:deck-limit 0}
          "temujin-contract" {:deck-limit 0}
          "watch-the-world-burn" {:deck-limit 0}}
  :date-start "2019-02-22"
  :format "eternal"
  :id "eternal-mwl-1-1"
  :name "Eternal MWL 1.1"}
 {:cards {"24-7-news-cycle" {:deck-limit 0}
          "aesop-s-pawnshop" {:is-restricted 1}
          "employee-strike" {:is-restricted 1}
          "estelle-moon" {:deck-limit 0}
          "global-food-initiative" {:is-restricted 1}
          "hired-help" {:deck-limit 0}
          "hunter-seeker" {:is-restricted 1}
          "levy-ar-lab-access" {:is-restricted 1}
          "magnum-opus" {:is-restricted 1}
          "mti-mwekundu" {:is-restricted 1}
          "rashida-jaheem" {:is-restricted 1}
          "surveyor" {:is-restricted 1}}
  :date-start "2018-10-05"
  :format "socr8"
  :id "socr8"
  :name "stimhack-online-cache-refresh-8-mwl"}]<|MERGE_RESOLUTION|>--- conflicted
+++ resolved
@@ -262,58 +262,8 @@
           "zer0" {:deck-limit 0}}
   :date-start "2019-02-22"
   :format "standard"
-<<<<<<< HEAD
   :id "standard-mwl-3-1"
   :name "Standard MWL 3.1"}
-=======
-  :id "standard-mwl-3-0"
-  :name "Standard MWL 3.0"}
- {:cards {"24-7-news-cycle" {:deck-limit 0},
-          "aaron-marron" {:deck-limit 0},
-          "aesop-s-pawnshop" {:is-restricted 1},
-          "bio-ethics-association" {:is-restricted 1},
-          "bloo-moose" {:deck-limit 0},
-          "bryan-stinson" {:deck-limit 1},
-          "cerebral-imaging-infinite-frontiers" {:deck-limit 0},
-          "clone-suffrage-movement" {:deck-limit 0},
-          "commercial-bankers-group" {:is-restricted 1},
-          "employee-strike" {:is-restricted 1},
-          "excalibur" {:is-restricted 1},
-          "faust" {:deck-limit 0},
-          "film-critic" {:is-restricted 1},
-          "friends-in-high-places" {:deck-limit 0},
-          "gang-sign" {:is-restricted 1},
-          "global-food-initiative" {:is-restricted 1},
-          "hired-help" {:deck-limit 0},
-          "hyperdriver" {:deck-limit 0},
-          "inversificator" {:is-restricted 1},
-          "jinteki-potential-unleashed" {:is-restricted 1},
-          "levy-ar-lab-access" {:is-restricted 1},
-          "mad-dash" {:is-restricted 1},
-          "mars-for-martians" {:deck-limit 0},
-          "mother-goddess" {:is-restricted 1},
-          "mti-mwekundu-life-improved" {:is-restricted 1},
-          "mumba-temple" {:is-restricted 1},
-          "mumbad-city-hall" {:is-restricted 1},
-          "museum-of-history" {:deck-limit 0},
-          "obokata-protocol" {:is-restricted 1},
-          "paperclip" {:is-restricted 1},
-          "rumor-mill" {:is-restricted 1},
-          "salvaged-vanadis-armory" {:deck-limit 0},
-          "sensie-actors-union" {:deck-limit 0},
-          "sifr" {:deck-limit 0},
-          "surveyor" {:is-restricted 1},
-          "tapwrm" {:deck-limit 0},
-          "temujin-contract" {:deck-limit 0},
-          "violet-level-clearance" {:is-restricted 1},
-          "watch-the-world-burn" {:deck-limit 0},
-          "whampoa-reclamation" {:is-restricted 1},
-          "zer0" {:deck-limit 0}}
-  :date-start "2019-01-01"
-  :format "classic"
-  :id "classic-mwl-1-0"
-  :name "Classic MWL 1.0"}
->>>>>>> 5fe70fad
  {:cards {"faust" {:deck-limit 0}
           "friends-in-high-places" {:deck-limit 0}
           "hired-help" {:deck-limit 0}
@@ -355,4 +305,49 @@
   :date-start "2018-10-05"
   :format "socr8"
   :id "socr8"
-  :name "stimhack-online-cache-refresh-8-mwl"}]+  :name "stimhack-online-cache-refresh-8-mwl"}
+ {:cards {"24-7-news-cycle" {:deck-limit 0}
+         "aaron-marron" {:deck-limit 0}
+         "aesop-s-pawnshop" {:is-restricted 1}
+         "bio-ethics-association" {:is-restricted 1}
+         "bloo-moose" {:deck-limit 0}
+         "bryan-stinson" {:deck-limit 1}
+         "cerebral-imaging-infinite-frontiers" {:deck-limit 0}
+         "clone-suffrage-movement" {:deck-limit 0}
+         "commercial-bankers-group" {:is-restricted 1}
+         "employee-strike" {:is-restricted 1}
+         "excalibur" {:is-restricted 1}
+         "faust" {:deck-limit 0}
+         "film-critic" {:is-restricted 1}
+         "friends-in-high-places" {:deck-limit 0}
+         "gang-sign" {:is-restricted 1}
+         "global-food-initiative" {:is-restricted 1}
+         "hired-help" {:deck-limit 0}
+         "hyperdriver" {:deck-limit 0}
+         "inversificator" {:is-restricted 1}
+         "jinteki-potential-unleashed" {:is-restricted 1}
+         "levy-ar-lab-access" {:is-restricted 1}
+         "mad-dash" {:is-restricted 1}
+         "mars-for-martians" {:deck-limit 0}
+         "mother-goddess" {:is-restricted 1}
+         "mti-mwekundu-life-improved" {:is-restricted 1}
+         "mumba-temple" {:is-restricted 1}
+         "mumbad-city-hall" {:is-restricted 1}
+         "museum-of-history" {:deck-limit 0}
+         "obokata-protocol" {:is-restricted 1}
+         "paperclip" {:is-restricted 1}
+         "rumor-mill" {:is-restricted 1}
+         "salvaged-vanadis-armory" {:deck-limit 0}
+         "sensie-actors-union" {:deck-limit 0}
+         "sifr" {:deck-limit 0}
+         "surveyor" {:is-restricted 1}
+         "tapwrm" {:deck-limit 0}
+         "temujin-contract" {:deck-limit 0}
+         "violet-level-clearance" {:is-restricted 1}
+         "watch-the-world-burn" {:deck-limit 0}
+         "whampoa-reclamation" {:is-restricted 1}
+         "zer0" {:deck-limit 0}}
+ :date-start "2019-01-01"
+ :format "classic"
+ :id "classic-mwl-1-0"
+ :name "Classic MWL 1.0"}]